--- conflicted
+++ resolved
@@ -206,236 +206,4 @@
 
   - template: templates/component-governance-component-detection-steps.yml
     parameters :
-<<<<<<< HEAD
-      condition : 'succeeded'
-   
-- job: 'x86_no_contrib_ops'
-  pool: 'Win-CPU-2019'
-  variables:
-    OrtPackageId: 'Microsoft.ML.OnnxRuntime'
-    MsbuildArguments: '-detailedsummary -maxcpucount -consoleloggerparameters:PerformanceSummary'
-    OnnxRuntimeBuildDirectory: '$(Build.BinariesDirectory)'
-    DOTNET_SKIP_FIRST_TIME_EXPERIENCE: true
-    EnvSetupScript: setup_env_x86.bat
-    buildArch: x86
-    setVcvars: true
-    BuildConfig: 'RelWithDebInfo'
-    ALLOW_RELEASED_ONNX_OPSET_ONLY: '0'
-  timeoutInMinutes: 120
-  workspace:
-    clean: all
-  steps:
-  - task: UsePythonVersion@0
-    inputs:
-      versionSpec: '3.7'
-      addToPath: true
-      architecture: $(buildArch)
-
-  - task: BatchScript@1
-    displayName: 'setup env'
-    inputs:
-      filename: '$(Build.SourcesDirectory)\tools\ci_build\github\windows\$(EnvSetupScript)'
-      modifyEnvironment: true
-      workingFolder: '$(Build.BinariesDirectory)'
-
-  - script: |
-     python -m pip install -q setuptools wheel numpy
-    workingDirectory: '$(Build.BinariesDirectory)'
-    displayName: 'Install python modules'
-
-  - powershell: |
-     $Env:USE_MSVC_STATIC_RUNTIME=1
-     $Env:ONNX_ML=1
-     $Env:CMAKE_ARGS="-DONNX_USE_PROTOBUF_SHARED_LIBS=OFF -DProtobuf_USE_STATIC_LIBS=ON -DONNX_USE_LITE_PROTO=ON -DCMAKE_TOOLCHAIN_FILE=C:/vcpkg/scripts/buildsystems/vcpkg.cmake -DVCPKG_TARGET_TRIPLET=$(buildArch)-windows-static"
-     python setup.py bdist_wheel
-     python -m pip uninstall -y onnx -qq
-     Get-ChildItem -Path dist/*.whl | foreach {pip --disable-pip-version-check install --upgrade $_.fullname}   
-    workingDirectory: '$(Build.SourcesDirectory)\cmake\external\onnx'
-    displayName: 'Install ONNX'
-
-  - task: PythonScript@0
-    displayName: 'Generate cmake config'
-    inputs:
-      scriptPath: '$(Build.SourcesDirectory)\tools\ci_build\build.py'
-      arguments: '--config $(BuildConfig) --build_dir $(Build.BinariesDirectory) --skip_submodule_sync --build_shared_lib --update --cmake_generator "Visual Studio 16 2019" --build_wheel --disable_contrib_ops --disable_ml_ops --enable_msvc_static_runtime --enable_onnx_tests'
-      workingDirectory: '$(Build.BinariesDirectory)'
-     
-  - task: VSBuild@1
-    displayName: 'Build'
-    inputs:
-      solution: '$(Build.BinariesDirectory)\$(BuildConfig)\onnxruntime.sln'
-      platform: 'Win32'
-      configuration: $(BuildConfig)
-      msbuildArgs: $(MsbuildArguments)
-      msbuildArchitecture: $(buildArch)
-      maximumCpuCount: true
-      logProjectEvents: false
-      workingFolder: '$(Build.BinariesDirectory)\$(BuildConfig)'
-      createLogFile: true
-
-  - task: PythonScript@0
-    displayName: 'Build wheel'
-    inputs:
-      scriptPath: '$(Build.SourcesDirectory)\setup.py'
-      arguments: 'bdist_wheel'
-      workingDirectory: '$(Build.BinariesDirectory)\$(BuildConfig)\$(BuildConfig)'
-
-  - task: NuGetToolInstaller@0
-    displayName: Use Nuget 5.7.0
-    inputs:
-      versionSpec: 5.7.0
-   
-  - task: NuGetCommand@2
-    displayName: Restore NuGet Packages
-    inputs:
-      command: "restore"
-      restoreSolution: '$(Build.SourcesDirectory)\csharp\OnnxRuntime.CSharp.sln'
-
-  - task: MSBuild@1
-    displayName: 'Build C#'    
-    inputs:
-      solution: '$(Build.SourcesDirectory)\csharp\OnnxRuntime.CSharp.sln'
-      configuration: '$(BuildConfig)'
-      platform: 'Any CPU'
-      msbuildArguments: '-p:OnnxRuntimeBuildDirectory="$(Build.BinariesDirectory)" -p:OrtPackageId=$(OrtPackageId)'
-      workingDirectory: '$(Build.SourcesDirectory)\csharp'
-
-  - script: |
-     mklink  /D /J $(Build.BinariesDirectory)\$(BuildConfig)\models $(Build.BinariesDirectory)\models  
-     DIR dist\ /S /B > wheel_filename_file
-     set /p WHEEL_FILENAME=<wheel_filename_file
-     del wheel_filename_file
-     python.exe -m pip install -q --upgrade %WHEEL_FILENAME%
-     python $(Build.SourcesDirectory)\tools\ci_build\build.py --config $(BuildConfig) --build_dir $(Build.BinariesDirectory) --skip_submodule_sync --build_shared_lib --test --cmake_generator "Visual Studio 16 2019" --build_wheel --disable_contrib_ops --disable_ml_ops --enable_msvc_static_runtime --enable_onnx_tests
-   
-    workingDirectory: '$(Build.BinariesDirectory)\$(BuildConfig)\$(BuildConfig)'
-    displayName: 'Run tests'
-
-  - task: PublishTestResults@2
-    displayName: 'Publish unit test results'
-    inputs:
-      testResultsFiles: '**/*.results.xml'
-      searchFolder: '$(Build.BinariesDirectory)'
-      testRunTitle: 'Unit Test Run'
-    condition: succeededOrFailed()
-
-  - template: templates/component-governance-component-detection-steps.yml
-    parameters :
-      condition : 'succeeded'
-
-- job: 'build_x64_no_contrib_ops'
-  pool: 'Win-CPU-2019'
-  variables:
-    OrtPackageId: 'Microsoft.ML.OnnxRuntime'
-    MsbuildArguments: '-detailedsummary -maxcpucount -consoleloggerparameters:PerformanceSummary'
-    OnnxRuntimeBuildDirectory: '$(Build.BinariesDirectory)'
-    DOTNET_SKIP_FIRST_TIME_EXPERIENCE: true
-    EnvSetupScript: setup_env.bat
-    buildArch: x64
-    setVcvars: true
-    BuildConfig: 'RelWithDebInfo'
-    ALLOW_RELEASED_ONNX_OPSET_ONLY: '0'
-  timeoutInMinutes: 120
-  workspace:
-    clean: all
-  steps:    
-  - task: UsePythonVersion@0
-    inputs: 
-      versionSpec: '3.7' 
-      addToPath: true 
-      architecture: $(buildArch)
-
-  - task: BatchScript@1
-    displayName: 'setup env'
-    inputs:
-      filename: '$(Build.SourcesDirectory)\tools\ci_build\github\windows\$(EnvSetupScript)'
-      modifyEnvironment: true
-      workingFolder: '$(Build.BinariesDirectory)'
-
-  - script: |
-     python -m pip install -q setuptools wheel numpy
-    workingDirectory: '$(Build.BinariesDirectory)'
-    displayName: 'Install python modules'
-
-  - powershell: |
-     $Env:USE_MSVC_STATIC_RUNTIME=1
-     $Env:ONNX_ML=1
-     $Env:CMAKE_ARGS="-DONNX_USE_PROTOBUF_SHARED_LIBS=OFF -DProtobuf_USE_STATIC_LIBS=ON -DONNX_USE_LITE_PROTO=ON -DCMAKE_TOOLCHAIN_FILE=C:/vcpkg/scripts/buildsystems/vcpkg.cmake -DVCPKG_TARGET_TRIPLET=$(buildArch)-windows-static"
-     python setup.py bdist_wheel
-     python -m pip uninstall -y onnx -qq
-     Get-ChildItem -Path dist/*.whl | foreach {pip --disable-pip-version-check install --upgrade $_.fullname}   
-    workingDirectory: '$(Build.SourcesDirectory)\cmake\external\onnx'
-    displayName: 'Install ONNX'
-
-  - task: PythonScript@0
-    displayName: 'Generate cmake config'
-    inputs:
-      scriptPath: '$(Build.SourcesDirectory)\tools\ci_build\build.py'
-      arguments: '--config $(BuildConfig) --build_dir $(Build.BinariesDirectory) --skip_submodule_sync --build_shared_lib --update --cmake_generator "Visual Studio 16 2019" --build_wheel --disable_contrib_ops --disable_ml_ops  --enable_msvc_static_runtime --enable_onnx_tests'
-      workingDirectory: '$(Build.BinariesDirectory)'
-
-  - task: VSBuild@1
-    displayName: 'Build'
-    inputs:
-      solution: '$(Build.BinariesDirectory)\$(BuildConfig)\onnxruntime.sln'
-      platform: 'x64'
-      configuration: $(BuildConfig)
-      msbuildArgs: $(MsbuildArguments)
-      msbuildArchitecture: $(buildArch)
-      maximumCpuCount: true
-      logProjectEvents: false
-      workingFolder: '$(Build.BinariesDirectory)\$(BuildConfig)'
-      createLogFile: true
-
-  - task: PythonScript@0
-    displayName: 'Build wheel'
-    inputs:
-      scriptPath: '$(Build.SourcesDirectory)\setup.py'
-      arguments: 'bdist_wheel'
-      workingDirectory: '$(Build.BinariesDirectory)\$(BuildConfig)\$(BuildConfig)'
-
-  - task: NuGetToolInstaller@0
-    displayName: Use Nuget 5.7.0
-    inputs:
-      versionSpec: 5.7.0
-
-  - task: NuGetCommand@2
-    displayName: Restore NuGet Packages
-    inputs:
-      command: "restore"
-      restoreSolution: '$(Build.SourcesDirectory)\csharp\OnnxRuntime.CSharp.sln'
-
-  - task: MSBuild@1
-    displayName: 'Build C#'    
-    inputs:
-      solution: '$(Build.SourcesDirectory)\csharp\OnnxRuntime.CSharp.sln'
-      configuration: '$(BuildConfig)'
-      platform: 'Any CPU'
-      msbuildArguments: '-p:OnnxRuntimeBuildDirectory="$(Build.BinariesDirectory)" -p:OrtPackageId=$(OrtPackageId)'
-      workingDirectory: '$(Build.SourcesDirectory)\csharp'
-
-  - script: |
-     mklink  /D /J $(Build.BinariesDirectory)\$(BuildConfig)\models $(Build.BinariesDirectory)\models  
-     DIR dist\ /S /B > wheel_filename_file
-     set /p WHEEL_FILENAME=<wheel_filename_file
-     del wheel_filename_file
-     python.exe -m pip install -q --upgrade %WHEEL_FILENAME%
-     set PATH=$(Build.BinariesDirectory)\$(BuildConfig)\$(BuildConfig);%PATH%
-     python $(Build.SourcesDirectory)\tools\ci_build\build.py --config $(BuildConfig) --build_dir $(Build.BinariesDirectory) --skip_submodule_sync --build_shared_lib --test --cmake_generator "Visual Studio 16 2019" --build_wheel --disable_contrib_ops --disable_ml_ops --enable_msvc_static_runtime --enable_onnx_tests
-   
-    workingDirectory: '$(Build.BinariesDirectory)\$(BuildConfig)\$(BuildConfig)'
-    displayName: 'Run tests'
- 
-  - task: PublishTestResults@2
-    displayName: 'Publish unit test results'
-    inputs:
-      testResultsFiles: '**/*.results.xml'
-      searchFolder: '$(Build.BinariesDirectory)'
-      testRunTitle: 'Unit Test Run'
-    condition: succeededOrFailed()
-
-  - template: templates/component-governance-component-detection-steps.yml
-    parameters :
-=======
->>>>>>> cd65a808
       condition : 'succeeded'