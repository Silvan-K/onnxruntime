﻿// Copyright (c) Microsoft Corporation. All rights reserved.
// Licensed under the MIT License.

#pragma once

using ApiAttributeVariant = std::variant<
    const DML_TENSOR_DESC*, 
    const DML_OPERATOR_DESC*, 
    UINT, 
    UINT64, 
    INT, 
    FLOAT, 
    const UINT*, 
    const INT*, 
    const FLOAT*, 
    const DML_SCALE_BIAS*, 
    DML_SIZE_2D, 
    DML_SCALAR_UNION
<<<<<<< HEAD
>;
=======
    >;
>>>>>>> 8ff351ec

namespace OperatorFieldTypes
{
    using TensorDesc = std::optional<DmlBufferTensorDesc>; // DML_SCHEMA_FIELD_TYPE_TENSOR_DESC
    using TensorDescArray = std::optional<std::vector<DmlBufferTensorDesc>>; // DML_SCHEMA_FIELD_TYPE_TENSOR_DESC_ARRAY
    using OperatorDesc = std::optional<AbstractOperatorDesc>; // DML_SCHEMA_FIELD_TYPE_OPERATOR_DESC
    using OperatorDescArray = std::optional<std::vector<AbstractOperatorDesc>>; // DML_SCHEMA_FIELD_TYPE_OPERATOR_DESC_ARRAY
    using UInt = uint32_t; // DML_SCHEMA_FIELD_TYPE_UINT
    using UInt64 = uint64_t; // DML_SCHEMA_FIELD_TYPE_UINT64
    using Int = int32_t; // DML_SCHEMA_FIELD_TYPE_INT
    using Float = float; // DML_SCHEMA_FIELD_TYPE_FLOAT
    using UIntArray = std::optional<std::vector<uint32_t>>; // DML_SCHEMA_FIELD_TYPE_UINT_ARRAY
    using IntArray = std::optional<std::vector<int32_t>>; // DML_SCHEMA_FIELD_TYPE_INT_ARRAY
    using FloatArray = std::optional<std::vector<float>>; // DML_SCHEMA_FIELD_TYPE_FLOAT_ARRAY
    using ScaleBias = std::optional<DML_SCALE_BIAS>; // DML_SCHEMA_FIELD_TYPE_SCALE_BIAS
    using Size2D = DML_SIZE_2D; // DML_SCHEMA_FIELD_TYPE_SIZE_2D
    using ScalarUnion = DML_SCALAR_UNION; // DML_SCHEMA_FIELD_TYPE_SCALAR_UNION
}

using OperatorFieldVariant = std::variant<
    OperatorFieldTypes::TensorDesc, 
    OperatorFieldTypes::TensorDescArray, 
    OperatorFieldTypes::OperatorDesc, 
    OperatorFieldTypes::OperatorDescArray, 
    OperatorFieldTypes::UInt, 
    OperatorFieldTypes::UInt64, 
    OperatorFieldTypes::Int, 
    OperatorFieldTypes::Float, 
    OperatorFieldTypes::UIntArray, 
    OperatorFieldTypes::IntArray, 
    OperatorFieldTypes::FloatArray, 
    OperatorFieldTypes::ScaleBias, 
    OperatorFieldTypes::Size2D, 
    OperatorFieldTypes::ScalarUnion
<<<<<<< HEAD
>;
=======
    >;
>>>>>>> 8ff351ec

class OperatorField
{
public:
    OperatorField() = default;
    explicit OperatorField(const DML_SCHEMA_FIELD* schema, OperatorFieldVariant&& data)
        : m_schema(schema)
        , m_data(std::move(data))
    {
        assert(m_schema->Type == (DML_SCHEMA_FIELD_TYPE)m_data.index());
    }

    const DML_SCHEMA_FIELD* GetSchema() const
    {
        return m_schema;
    }

    const OperatorFieldVariant& GetData() const
    {
        return m_data;
    }

    const OperatorFieldTypes::TensorDesc& AsTensorDesc() const { return std::get<OperatorFieldTypes::TensorDesc>(m_data); }
    OperatorFieldTypes::TensorDesc& AsTensorDesc() { return std::get<OperatorFieldTypes::TensorDesc>(m_data); }

    const OperatorFieldTypes::TensorDescArray& AsTensorDescArray() const { return std::get<OperatorFieldTypes::TensorDescArray>(m_data); }
    OperatorFieldTypes::TensorDescArray& AsTensorDescArray() { return std::get<OperatorFieldTypes::TensorDescArray>(m_data); }

    const OperatorFieldTypes::OperatorDesc& AsOperatorDesc() const { return std::get<OperatorFieldTypes::OperatorDesc>(m_data); }
    OperatorFieldTypes::OperatorDesc& AsOperatorDesc() { return std::get<OperatorFieldTypes::OperatorDesc>(m_data); }

    const OperatorFieldTypes::OperatorDescArray& AsOperatorDescArray() const { return std::get<OperatorFieldTypes::OperatorDescArray>(m_data); }
    OperatorFieldTypes::OperatorDescArray& AsOperatorDescArray() { return std::get<OperatorFieldTypes::OperatorDescArray>(m_data); }

    const OperatorFieldTypes::UInt& AsUInt() const { return std::get<OperatorFieldTypes::UInt>(m_data); }
    OperatorFieldTypes::UInt& AsUInt() { return std::get<OperatorFieldTypes::UInt>(m_data); }

    const OperatorFieldTypes::UInt64& AsUInt64() const { return std::get<OperatorFieldTypes::UInt64>(m_data); }
    OperatorFieldTypes::UInt64& AsUInt64() { return std::get<OperatorFieldTypes::UInt64>(m_data); }

    const OperatorFieldTypes::Int& AsInt() const { return std::get<OperatorFieldTypes::Int>(m_data); }
    OperatorFieldTypes::Int& AsInt() { return std::get<OperatorFieldTypes::Int>(m_data); }

    const OperatorFieldTypes::Float& AsFloat() const { return std::get<OperatorFieldTypes::Float>(m_data); }
    OperatorFieldTypes::Float& AsFloat() { return std::get<OperatorFieldTypes::Float>(m_data); }

    const OperatorFieldTypes::UIntArray& AsUIntArray() const { return std::get<OperatorFieldTypes::UIntArray>(m_data); }
    OperatorFieldTypes::UIntArray& AsUIntArray() { return std::get<OperatorFieldTypes::UIntArray>(m_data); }

    const OperatorFieldTypes::IntArray& AsIntArray() const { return std::get<OperatorFieldTypes::IntArray>(m_data); }
    OperatorFieldTypes::IntArray& AsIntArray() { return std::get<OperatorFieldTypes::IntArray>(m_data); }

    const OperatorFieldTypes::FloatArray& AsFloatArray() const { return std::get<OperatorFieldTypes::FloatArray>(m_data); }
    OperatorFieldTypes::FloatArray& AsFloatArray() { return std::get<OperatorFieldTypes::FloatArray>(m_data); }

    const OperatorFieldTypes::ScaleBias& AsScaleBias() const { return std::get<OperatorFieldTypes::ScaleBias>(m_data); }
    OperatorFieldTypes::ScaleBias& AsScaleBias() { return std::get<OperatorFieldTypes::ScaleBias>(m_data); }

    const OperatorFieldTypes::Size2D& AsSize2D() const { return std::get<OperatorFieldTypes::Size2D>(m_data); }
    OperatorFieldTypes::Size2D& AsSize2D() { return std::get<OperatorFieldTypes::Size2D>(m_data); }

    const OperatorFieldTypes::ScalarUnion& AsScalarUnion() const { return std::get<OperatorFieldTypes::ScalarUnion>(m_data); }
    OperatorFieldTypes::ScalarUnion& AsScalarUnion() { return std::get<OperatorFieldTypes::ScalarUnion>(m_data); }

private:
    const DML_SCHEMA_FIELD* m_schema;
    OperatorFieldVariant m_data;
};
<|MERGE_RESOLUTION|>--- conflicted
+++ resolved
@@ -16,11 +16,7 @@
     const DML_SCALE_BIAS*, 
     DML_SIZE_2D, 
     DML_SCALAR_UNION
-<<<<<<< HEAD
->;
-=======
     >;
->>>>>>> 8ff351ec
 
 namespace OperatorFieldTypes
 {
@@ -55,11 +51,7 @@
     OperatorFieldTypes::ScaleBias, 
     OperatorFieldTypes::Size2D, 
     OperatorFieldTypes::ScalarUnion
-<<<<<<< HEAD
->;
-=======
     >;
->>>>>>> 8ff351ec
 
 class OperatorField
 {
