--- conflicted
+++ resolved
@@ -171,14 +171,12 @@
 # pre-build python path
 option(onnxruntime_PREBUILT_PYTORCH_PATH "Path to pytorch installation dir")
 
-<<<<<<< HEAD
 # external transformer src path
 option(onnxruntime_EXTERNAL_TRANSFORMER_SRC_PATH "Path to external transformer src dir")
-=======
+
 if (onnxruntime_USE_CUDA)
   set(onnxruntime_DISABLE_RTTI OFF)
 endif()
->>>>>>> 6420530b
 
 if (APPLE)
     if (NOT CMAKE_OSX_ARCHITECTURES)
